--- conflicted
+++ resolved
@@ -55,8 +55,6 @@
 	pub proposals: VecDeque<ProposalType>,
 }
 
-<<<<<<< HEAD
-=======
 pub type PublicKeyAndSignature = (Vec<u8>, Vec<u8>);
 
 #[derive(Eq, PartialEq, Clone, Encode, Default, Decode, RuntimeDebug, TypeInfo)]
@@ -65,13 +63,6 @@
 	pub keys_and_signatures: Vec<PublicKeyAndSignature>,
 }
 
-impl Default for OffchainSignedProposals {
-	fn default() -> Self {
-		Self { proposals: VecDeque::default() }
-	}
-}
-
->>>>>>> fa140298
 pub mod crypto {
 	use sp_application_crypto::{app_crypto, ecdsa};
 	use sp_core::ecdsa::Signature as ECDSASignature;
@@ -163,12 +154,8 @@
 		/// Fetch DKG public key for queued authorities
 		fn next_dkg_pub_key() -> Option<Vec<u8>>;
 		/// Get list of unsigned proposals
-<<<<<<< HEAD
 		fn get_unsigned_proposals() -> Vec<(DKGPayloadKey, ProposalType)>;
-=======
-		fn get_unsigned_proposals() -> Vec<(ProposalNonce, ProposalType)>;
 		/// Get maximum delay before which an offchain extrinsic should be submitted
 		fn get_max_extrinsic_delay(_block_number: BlockNumber) -> BlockNumber;
->>>>>>> fa140298
 	}
 }