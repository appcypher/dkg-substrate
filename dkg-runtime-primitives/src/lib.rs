#![cfg_attr(not(feature = "std"), no_std)]
// NOTE: needed to silence warnings about generated code in `decl_runtime_apis`
#![allow(clippy::too_many_arguments, clippy::unnecessary_mut_passed)]

pub mod mmr;
pub mod proposal;
pub mod traits;

pub use ethereum::*;
pub use ethereum_types::*;
pub use proposal::*;

use codec::{Codec, Decode, Encode};
use scale_info::TypeInfo;
use sp_core::H256;
use sp_std::{prelude::*, vec::Vec};
<<<<<<< HEAD

pub mod mmr;
pub mod traits;
pub mod utils;
=======
use tiny_keccak::{Hasher, Keccak};

/// Utility fn to calculate keccak 256 has
pub fn keccak_256(data: &[u8]) -> [u8; 32] {
	let mut keccak = Keccak::v256();
	keccak.update(data);
	let mut output = [0u8; 32];
	keccak.finalize(&mut output);
	output
}
>>>>>>> c4c71ca7

/// The type used to represent an MMR root hash.
pub type MmrRootHash = H256;

/// Authority set id starts with zero at genesis
pub const GENESIS_AUTHORITY_SET_ID: u64 = 0;

// Engine ID for DKG
pub const DKG_ENGINE_ID: sp_runtime::ConsensusEngineId = *b"WDKG";

// Key type for DKG keys
pub const KEY_TYPE: sp_application_crypto::KeyTypeId = sp_application_crypto::KeyTypeId(*b"wdkg");

// Key for offchain storage of derived public key
pub const OFFCHAIN_PUBLIC_KEY: &[u8] = b"dkg-metadata::public_key";

// Key for offchain storage of derived public key signature
pub const OFFCHAIN_PUBLIC_KEY_SIG: &[u8] = b"dkg-metadata::public_key_sig";

pub mod crypto {
	use sp_application_crypto::{app_crypto, ecdsa};
	use sp_core::ecdsa::Signature as ECDSASignature;
	use sp_runtime::{traits::Verify, MultiSignature, MultiSigner};
	app_crypto!(ecdsa, crate::KEY_TYPE);

	/// Identity of a DKG authority using ECDSA as its crypto.
	pub type AuthorityId = Public;

	/// Signature for a DKG authority using ECDSA as its crypto.
	pub type AuthoritySignature = Signature;

	pub struct OffchainAuthId;

	impl frame_system::offchain::AppCrypto<MultiSigner, MultiSignature> for OffchainAuthId {
		type RuntimeAppPublic = AuthorityId;
		type GenericSignature = sp_core::ecdsa::Signature;
		type GenericPublic = sp_core::ecdsa::Public;
	}

	impl frame_system::offchain::AppCrypto<<ECDSASignature as Verify>::Signer, ECDSASignature>
		for OffchainAuthId
	{
		type RuntimeAppPublic = AuthorityId;
		type GenericSignature = sp_core::ecdsa::Signature;
		type GenericPublic = sp_core::ecdsa::Public;
	}
}

pub type AuthoritySetId = u64;

#[derive(Decode, Encode, Default, Debug, PartialEq, Clone, TypeInfo)]
pub struct AuthoritySet<AuthorityId> {
	/// Public keys of the validator set elements
	pub authorities: Vec<AuthorityId>,
	/// Identifier of the validator set
	pub id: AuthoritySetId,
}

impl<AuthorityId> AuthoritySet<AuthorityId> {
	/// Return an empty validator set with id of 0.
	pub fn empty() -> Self {
		Self { authorities: Default::default(), id: Default::default() }
	}
}

#[derive(Clone, Debug, PartialEq, Eq, codec::Encode, codec::Decode)]
pub struct Commitment<TBlockNumber, TPayload> {
	pub payload: TPayload,
	pub block_number: TBlockNumber,
	pub validator_set_id: AuthoritySetId,
}

#[derive(Clone, Debug, PartialEq, Eq, codec::Encode, codec::Decode, PartialOrd, Ord)]
pub enum VoteType {
	BlockVote { root_hash: MmrRootHash },
	RefreshVote { pub_key: Vec<u8> },
	ProposalVote { proposal_hash: Vec<u8> },
}

pub type AuthorityIndex = u32;

#[derive(Decode, Encode)]
pub enum ConsensusLog<AuthorityId: Codec> {
	/// The authorities have changed.
	#[codec(index = 1)]
	AuthoritiesChange {
		next_authorities: AuthoritySet<AuthorityId>,
		next_queued_authorities: AuthoritySet<AuthorityId>,
	},
	/// Disable the authority with given index.
	#[codec(index = 2)]
	OnDisabled(AuthorityIndex),
	/// MMR root hash.
	#[codec(index = 3)]
	MmrRoot(MmrRootHash),
}

sp_api::decl_runtime_apis! {

	pub trait DKGApi<AuthorityId, BlockNumber> where
		AuthorityId: Codec + PartialEq,
		BlockNumber: Codec + PartialEq
	{
		/// Return the current active authority set
		fn authority_set() -> AuthoritySet<AuthorityId>;
		/// Return the current signature threshold for the DKG
		fn signature_threshold() -> u16;
		/// Return the next authorities active authority set
		fn queued_authority_set() -> AuthoritySet<AuthorityId>;
<<<<<<< HEAD
		/// Check if refresh process should start
		fn should_refresh(_block_number: BlockNumber) -> bool;
		/// Fetch DKG public key for queued authorities
		fn next_dkg_pub_key() -> Vec<u8>;
=======
		/// Add public key to offchain storage
		fn set_dkg_pub_key(key: Vec<u8>) -> ();
		/// Get list of unsigned proposals
		fn get_unsigned_proposals() -> Vec<(ProposalNonce, ProposalType)>;
>>>>>>> c4c71ca7
	}
}<|MERGE_RESOLUTION|>--- conflicted
+++ resolved
@@ -14,12 +14,6 @@
 use scale_info::TypeInfo;
 use sp_core::H256;
 use sp_std::{prelude::*, vec::Vec};
-<<<<<<< HEAD
-
-pub mod mmr;
-pub mod traits;
-pub mod utils;
-=======
 use tiny_keccak::{Hasher, Keccak};
 
 /// Utility fn to calculate keccak 256 has
@@ -30,7 +24,6 @@
 	keccak.finalize(&mut output);
 	output
 }
->>>>>>> c4c71ca7
 
 /// The type used to represent an MMR root hash.
 pub type MmrRootHash = H256;
@@ -140,16 +133,11 @@
 		fn signature_threshold() -> u16;
 		/// Return the next authorities active authority set
 		fn queued_authority_set() -> AuthoritySet<AuthorityId>;
-<<<<<<< HEAD
 		/// Check if refresh process should start
 		fn should_refresh(_block_number: BlockNumber) -> bool;
 		/// Fetch DKG public key for queued authorities
 		fn next_dkg_pub_key() -> Vec<u8>;
-=======
-		/// Add public key to offchain storage
-		fn set_dkg_pub_key(key: Vec<u8>) -> ();
 		/// Get list of unsigned proposals
 		fn get_unsigned_proposals() -> Vec<(ProposalNonce, ProposalType)>;
->>>>>>> c4c71ca7
 	}
 }