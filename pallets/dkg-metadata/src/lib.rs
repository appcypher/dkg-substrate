--- conflicted
+++ resolved
@@ -90,20 +90,9 @@
 	#[pallet::hooks]
 	impl<T: Config> Hooks<BlockNumberFor<T>> for Pallet<T> {
 		fn offchain_worker(block_number: T::BlockNumber) {
-<<<<<<< HEAD
-			let res = Self::submit_public_key_onchain(block_number);
-			// log the result of the submit public key onchain using the offchain worker
-			// this is useful for debugging purposes
-			frame_support::log::debug!(target: "dkg_metadata", "submit public key onchain: {:?}", res);
-			let res = Self::submit_public_key_signature_onchain(block_number);
-			// log the result of the submit public key signature onchain using the offchain worker
-			// this is useful for debugging purposes
-			frame_support::log::debug!(target: "dkg_metadata", "submit public key signature onchain: {:?}", res);
-=======
 			let _res = Self::submit_genesis_public_key_onchain(block_number);
 			let _res = Self::submit_next_public_key_onchain(block_number);
 			let _res = Self::submit_public_key_signature_onchain(block_number);
->>>>>>> d54c3688
 		}
 	}
 
