--- conflicted
+++ resolved
@@ -410,39 +410,13 @@
 	}
 
 	fn submit_public_key_onchain(block_number: T::BlockNumber) -> Result<(), &'static str> {
-<<<<<<< HEAD
-		let submitted = StorageValueRef::persistent(b"dkg-metadata::submitted");
-		frame_support::log::debug!(
-			target: "dkg_metadata",
-			"is Key already submitted? {:?}",
-			submitted.get::<T::BlockNumber>(),
-		);
-		let mut pub_key_ref = StorageValueRef::persistent(OFFCHAIN_PUBLIC_KEY);
-=======
 		let mut agg_key_ref = StorageValueRef::persistent(AGGREGATED_PUBLIC_KEYS);
 		let mut submit_at_ref = StorageValueRef::persistent(SUBMIT_KEYS_AT);
->>>>>>> fa140298
 
 		const RECENTLY_SENT: &str = "Already submitted a key in this session";
 
 		let submit_at = submit_at_ref.get::<T::BlockNumber>();
 
-<<<<<<< HEAD
-		let pub_key = pub_key_ref.get::<Vec<u8>>();
-		frame_support::log::debug!(
-			target: "dkg_metadata",
-			"current public key = {:?}",
-			pub_key,
-		);
-		match res {
-			Ok(_block_number) => {
-				let signer = Signer::<T, T::OffChainAuthorityId>::all_accounts();
-				if !signer.can_sign() {
-					Err(
-							"No local accounts available. Consider adding one via `author_insertKey` RPC.",
-						)?
-				}
-=======
 		if let Ok(Some(submit_at)) = submit_at {
 			if block_number < submit_at {
 				frame_support::log::debug!(target: "dkg", "Offchain worker skipping public key submmission");
@@ -458,22 +432,13 @@
 			agg_key_ref.clear();
 			return Ok(())
 		}
->>>>>>> fa140298
 
 		let agg_keys = agg_key_ref.get::<AggregatedPublicKeys>();
 
-<<<<<<< HEAD
-						pub_key_ref.clear();
-					}
-				} else {
-					Err("No public key found")?
-				}
-=======
 		let signer = Signer::<T, T::OffChainAuthId>::all_accounts();
 		if !signer.can_sign() {
 			Err("No local accounts available. Consider adding one via `author_insertKey` RPC.")?
 		}
->>>>>>> fa140298
 
 		if let Ok(Some(agg_keys)) = agg_keys {
 			let _res = signer.send_signed_transaction(|_account| Call::submit_public_key {
