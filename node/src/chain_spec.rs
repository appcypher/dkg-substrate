--- conflicted
+++ resolved
@@ -245,15 +245,11 @@
 		aura: Default::default(),
 		aura_ext: Default::default(),
 		parachain_system: Default::default(),
-<<<<<<< HEAD
-		dkg: dkg_runtime::DKGConfig::default(),
-		dkg_proposals: Default::default(),
-=======
 		dkg: dkg_runtime::DKGConfig {
 			authorities: candidates.iter().map(|x| x.2.clone()).collect::<_>(),
 			threshold: Default::default(),
 			authority_ids: candidates.iter().map(|x| x.0.clone()).collect::<_>(),
 		},
->>>>>>> d54c3688
+		dkg_proposals: Default::default(),
 	}
 }