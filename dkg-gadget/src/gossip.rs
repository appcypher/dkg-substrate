--- conflicted
+++ resolved
@@ -35,17 +35,6 @@
 // Timeout for rebroadcasting messages.
 const REBROADCAST_AFTER: Duration = Duration::from_secs(60 * 5);
 
-<<<<<<< HEAD
-/// Gossip engine messages topic
-pub(crate) fn topic<B: Block>() -> B::Hash
-where
-	B: Block,
-{
-	<<B::Header as Header>::Hashing as Hash>::hash(b"DKG")
-}
-
-=======
->>>>>>> 34bbc3eb
 /// A type that represents hash of the message.
 pub type MessageHash = [u8; 8];
 
@@ -87,11 +76,7 @@
 	/// We retain the [`MAX_LIVE_GOSSIP_ROUNDS`] most **recent** voting rounds as live.
 	/// As long as a voting round is live, it will be gossiped to peer nodes.
 	pub(crate) fn note_round(&self, round: NumberFor<B>) {
-<<<<<<< HEAD
-		debug!(target: "DKG", "🥩 About to note round #{}", round);
-=======
 		debug!(target: "dkg", "🕸️  About to note round #{}", round);
->>>>>>> 34bbc3eb
 
 		let mut live = self.known_votes.write();
 
