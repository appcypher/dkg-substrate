--- conflicted
+++ resolved
@@ -7,13 +7,8 @@
 include!(concat!(env!("OUT_DIR"), "/wasm_binary.rs"));
 
 use codec::{Decode, Encode};
-<<<<<<< HEAD
 use dkg_runtime_primitives::{mmr::MmrLeafVersion, DKGPayloadKey, ProposalNonce, ProposalType};
-use frame_support::traits::{Everything, U128CurrencyToVote};
-=======
-use dkg_runtime_primitives::{mmr::MmrLeafVersion, ProposalNonce, ProposalType};
 use frame_support::traits::{ConstU32, Everything, U128CurrencyToVote};
->>>>>>> fa140298
 use pallet_grandpa::{
 	fg_primitives, AuthorityId as GrandpaId, AuthorityList as GrandpaAuthorityList,
 };
@@ -241,11 +236,7 @@
 }
 
 parameter_types! {
-<<<<<<< HEAD
-	pub const Period: BlockNumber = MINUTES * 1;
-=======
 	pub const Period: BlockNumber = 50;
->>>>>>> fa140298
 	pub const Offset: BlockNumber = 0;
 }
 
@@ -611,25 +602,6 @@
 		NodeBlock = opaque::Block,
 		UncheckedExtrinsic = UncheckedExtrinsic
 	{
-<<<<<<< HEAD
-		System: frame_system::{Pallet, Call, Config, Storage, Event<T>},
-		RandomnessCollectiveFlip: pallet_randomness_collective_flip::{Pallet, Storage},
-		Timestamp: pallet_timestamp::{Pallet, Call, Storage, Inherent},
-		Aura: pallet_aura::{Pallet, Config<T>},
-		Grandpa: pallet_grandpa::{Pallet, Call, Storage, Config, Event},
-		Balances: pallet_balances::{Pallet, Call, Storage, Config<T>, Event<T>},
-		TransactionPayment: pallet_transaction_payment::{Pallet, Storage},
-		Sudo: pallet_sudo::{Pallet, Call, Config<T>, Storage, Event<T>},
-		ElectionProviderMultiPhase: pallet_election_provider_multi_phase::{Pallet, Call, Storage, Event<T>, ValidateUnsigned},
-		Staking: pallet_staking::{Pallet, Call, Config<T>, Storage, Event<T>},
-		Session: pallet_session::{Pallet, Call, Storage, Event, Config<T>},
-		Historical: pallet_session_historical::{Pallet},
-		DKG: pallet_dkg_metadata::{Pallet, Storage, Call, Config<T>},
-		DKGProposals: pallet_dkg_proposals::{Pallet, Call, Storage, Event<T>, Config<T>},
-		MMR: pallet_mmr::{Pallet, Storage},
-		DKGProposalHandler: pallet_dkg_proposal_handler::{Pallet, Call, Storage, Event<T>},
-		DKGMMR: pallet_dkg_mmr::{Pallet, Storage}
-=======
 		System: frame_system,
 		RandomnessCollectiveFlip: pallet_randomness_collective_flip,
 		Timestamp: pallet_timestamp,
@@ -647,7 +619,6 @@
 		MMR: pallet_mmr,
 		DKGProposalHandler: pallet_dkg_proposal_handler,
 		DKGMMR: pallet_dkg_mmr
->>>>>>> fa140298
 	}
 );
 
