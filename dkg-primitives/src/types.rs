use codec::{Decode, Encode};
use dkg_runtime_primitives::{ProposalNonce, ProposalType};
use std::fmt;

/// A typedef for keygen set id
pub type KeygenSetId = u64;
/// A typedef for signer set id
pub type SignerSetId = u64;
/// A typedef for keygen set id
pub type RoundId = u64;

/// DKG (distributed key generation) message.
///
/// A message wrapper intended to be passed between the nodes
#[derive(Debug, Clone, Decode, Encode)]
#[cfg_attr(feature = "scale-info", derive(scale_info::TypeInfo))]
pub struct DKGMessage<AuthorityId, Key> {
	/// Node authority id
	pub id: AuthorityId,
	/// DKG message contents
	pub payload: DKGMsgPayload<Key>,
	/// Indentifier for the message
	pub round_id: RoundId,
}

impl<ID, K> fmt::Display for DKGMessage<ID, K> {
	fn fmt(&self, f: &mut fmt::Formatter) -> fmt::Result {
		let label = match self.payload {
			DKGMsgPayload::Keygen(_) => "Keygen",
			DKGMsgPayload::Offline(_) => "Offline",
			DKGMsgPayload::Vote(_) => "Vote",
			DKGMsgPayload::PublicKeyBroadcast(_) => "PublicKeyBroadcast",
		};
		write!(f, "DKGMessage of type {}", label)
	}
}

#[derive(Debug, Clone, Decode, Encode)]
#[cfg_attr(feature = "scale-info", derive(scale_info::TypeInfo))]
pub enum DKGMsgPayload<Key> {
	Keygen(DKGKeygenMessage),
	Offline(DKGOfflineMessage),
	Vote(DKGVoteMessage<Key>),
	PublicKeyBroadcast(DKGPublicKeyMessage),
}

#[derive(Debug, Clone, Decode, Encode)]
#[cfg_attr(feature = "scale-info", derive(scale_info::TypeInfo))]
pub struct DKGKeygenMessage {
	/// Keygen set epoch id
	pub keygen_set_id: KeygenSetId,
	/// Serialized keygen msg
	pub keygen_msg: Vec<u8>,
}

#[derive(Debug, Clone, Decode, Encode)]
#[cfg_attr(feature = "scale-info", derive(scale_info::TypeInfo))]
pub struct DKGOfflineMessage {
	/// Signer set epoch id
	pub signer_set_id: SignerSetId,
	/// Serialized offline stage msg
	pub offline_msg: Vec<u8>,
}

#[derive(Debug, Clone, Decode, Encode)]
#[cfg_attr(feature = "scale-info", derive(scale_info::TypeInfo))]
pub struct DKGVoteMessage<Key> {
	/// Party index
	pub party_ind: u16,
	/// Key for the vote signature created for
	pub round_key: Key,
	/// Serialized partial signature
	pub partial_signature: Vec<u8>,
}

#[derive(Debug, Clone, Decode, Encode)]
#[cfg_attr(feature = "scale-info", derive(scale_info::TypeInfo))]
pub struct DKGSignedPayload<Key> {
	/// Payload key
	pub key: Key,
	/// The payload signatures are collected for.
	pub payload: Vec<u8>,
	/// Runtime compatible signature for the payload
	pub signature: Vec<u8>,
}

<<<<<<< HEAD
=======
#[derive(Debug, Clone, Decode, Encode, Copy, PartialEq, Eq, PartialOrd, Ord)]
#[cfg_attr(feature = "scale-info", derive(scale_info::TypeInfo))]
pub enum DKGPayloadKey {
	EVMProposal(ProposalNonce), // TODO: new voting types here
	RefreshVote(u64),
}

#[derive(Debug, Clone, Decode, Encode)]
#[cfg_attr(feature = "scale-info", derive(scale_info::TypeInfo))]
pub struct DKGPublicKeyMessage {
	pub pub_key: Vec<u8>,
	/// Authority's signature for this public key
	pub signature: Vec<u8>,
}

>>>>>>> fa140298
#[derive(Debug, Clone, Copy, PartialEq)]
pub enum Stage {
	KeygenReady,
	Keygen,
	OfflineReady,
	Offline,
	ManualReady,
}

impl Stage {
	pub fn get_next(self) -> Stage {
		match self {
			Stage::KeygenReady => Stage::Keygen,
			Stage::Keygen => Stage::OfflineReady,
			Stage::OfflineReady => Stage::Offline,
			Stage::Offline => Stage::ManualReady,
			Stage::ManualReady => Stage::ManualReady,
		}
	}
}<|MERGE_RESOLUTION|>--- conflicted
+++ resolved
@@ -84,14 +84,6 @@
 	pub signature: Vec<u8>,
 }
 
-<<<<<<< HEAD
-=======
-#[derive(Debug, Clone, Decode, Encode, Copy, PartialEq, Eq, PartialOrd, Ord)]
-#[cfg_attr(feature = "scale-info", derive(scale_info::TypeInfo))]
-pub enum DKGPayloadKey {
-	EVMProposal(ProposalNonce), // TODO: new voting types here
-	RefreshVote(u64),
-}
 
 #[derive(Debug, Clone, Decode, Encode)]
 #[cfg_attr(feature = "scale-info", derive(scale_info::TypeInfo))]
@@ -101,7 +93,6 @@
 	pub signature: Vec<u8>,
 }
 
->>>>>>> fa140298
 #[derive(Debug, Clone, Copy, PartialEq)]
 pub enum Stage {
 	KeygenReady,
