[package]
name = "dkg-primitives"
version = "0.0.1"
edition = "2021"

[dependencies]
fnv = "1.0.6"
futures = "0.3"
log = "0.4"
parking_lot = "0.11"
thiserror = "1.0"
wasm-timer = "0.2.5"
libsecp256k1 = "0.3.5"
sha3 = "0.9"
hex = "0.4"

codec = { version = "2.0.0", package = "parity-scale-codec", features = ["derive"] }
scale-info = { version = "1.0", default-features = false, features = ["derive"], optional = true }
serde = { version = "1.0", features = ["derive"] }
bincode = "1.2.1"

curv = { package = "curv-kzen", version = "0.7", default-features = false }
round-based = { version = "0.1.4", features = [] }
multi-party-ecdsa = { git = "https://github.com/ZenGo-X/multi-party-ecdsa.git" }
<<<<<<< HEAD
sp-core = { git = 'https://github.com/paritytech/substrate', branch = 'polkadot-v0.9.11' }
dkg-runtime-primitives = { path = "../dkg-runtime-primitives" }

[features]
default = ["scale-info"]
=======
sp-core = { git = 'https://github.com/paritytech/substrate', branch = 'master' }
dkg-runtime-primitives = { path = "../dkg-runtime-primitives" }
>>>>>>> fa140298
<|MERGE_RESOLUTION|>--- conflicted
+++ resolved
@@ -22,13 +22,8 @@
 curv = { package = "curv-kzen", version = "0.7", default-features = false }
 round-based = { version = "0.1.4", features = [] }
 multi-party-ecdsa = { git = "https://github.com/ZenGo-X/multi-party-ecdsa.git" }
-<<<<<<< HEAD
-sp-core = { git = 'https://github.com/paritytech/substrate', branch = 'polkadot-v0.9.11' }
+sp-core = { git = 'https://github.com/paritytech/substrate', branch = 'master' }
 dkg-runtime-primitives = { path = "../dkg-runtime-primitives" }
 
 [features]
-default = ["scale-info"]
-=======
-sp-core = { git = 'https://github.com/paritytech/substrate', branch = 'master' }
-dkg-runtime-primitives = { path = "../dkg-runtime-primitives" }
->>>>>>> fa140298
+default = ["scale-info"]